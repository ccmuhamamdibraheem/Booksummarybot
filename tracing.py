--- conflicted
+++ resolved
@@ -21,8 +21,5 @@
 print("Tracing initialized with OTLP → Jaeger 🚀")
 print("checking how git and github works")
 print("checking how git and github works 2")
-<<<<<<< HEAD
 print("checking how new branch thing works {button in opentelemetry}")
-=======
-print("checking how new branch thing works {button in main branch}" )
->>>>>>> 8798e0a8
+print("checking how new branch thing works {button in main branch}" )